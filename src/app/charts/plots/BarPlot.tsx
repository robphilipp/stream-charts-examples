import {AxesAssignment, setClipPath} from "./plot";
import * as d3 from "d3";
import {ZoomTransform} from "d3";
import {noop} from "../utils";
import {useChart} from "../hooks/useChart";
import React, {useCallback, useEffect, useMemo, useRef} from "react";
import {Datum, TimeSeries} from "../series/timeSeries";
import {GSelection, SvgSelection} from "../d3types";
import {
<<<<<<< HEAD
    continuousAxisZoomHandler,
    BaseAxis,
    CategoryAxis,
    ContinuousNumericAxis,
    ordinalAxisZoomHandler, axesForSeriesGen
=======
    axesForSeriesGen,
    BaseAxis,
    ContinuousNumericAxis,
    ordinalAxisIntervals,
    ordinalAxisRanges,
    ordinalAxisZoomHandler,
    ordinalPanHandler,
    OrdinalStringAxis
>>>>>>> a229f932
} from "../axes/axes";
import {Subscription} from "rxjs";
import {Dimensions, Margin} from "../styling/margins";
import {subscriptionOrdinalXFor, WindowedOrdinalStats} from "../subscriptions/subscriptions";
import {useDataObservable} from "../hooks/useDataObservable";
import {usePlotDimensions} from "../hooks/usePlotDimensions";
import {useInitialData} from "../hooks/useInitialData";
import {copyValueStatsForSeries, OrdinalChartData, OrdinalStats} from "../observables/ordinals";
import {BaseSeries} from "../series/baseSeries";
import {calculateOrdinalStats, OrdinalDatum, OrdinalSeries} from "../series/ordinalSeries";
import {
    applyFillStylesTo,
    applyStrokeStylesTo,
    STROKE_COLOR,
    STROKE_OPACITY,
    STROKE_WIDTH,
    SvgFillStyle,
    SvgStrokeStyle
} from "../styling/svgStyle";
import {BarSeriesStyle, BarStyle, defaultBarSeriesStyle, LineStyle} from "../styling/barPlotStyle";
import {TooltipData} from "../hooks/useTooltip";
<<<<<<< HEAD
import {ZoomTransform} from "d3";
import {OrdinalAxisRange, ordinalAxisRangeFor} from "../axes/ordinalAxisRangeFor";
import {ContinuousAxisRange} from "../axes/continuousAxisRangeFor";
=======
import {OrdinalAxisRange} from "../axes/ordinalAxisRangeFor";
import {AxisRangeTuple} from "../hooks/useAxes";
>>>>>>> a229f932

// typescript doesn't support enums with computed string values, even though they are all constants...
export type BarChartElementId = {
    readonly currentValue: string
    readonly meanValue: string
    readonly minMax: string
    readonly windowedMeanValue: string
    readonly windowedMinMax: string
}

const STREAM_CHARTS_BAR_CHART_ID = 'stream-charts-bar-chart'

// elements of the bar-chart
const BAR_CHART_CLASS_IDS: BarChartElementId = {
    currentValue: STREAM_CHARTS_BAR_CHART_ID + '-value-lines',
    meanValue: STREAM_CHARTS_BAR_CHART_ID + '-mean-value-lines',
    minMax: STREAM_CHARTS_BAR_CHART_ID + '-min-max-bars',
    windowedMeanValue: STREAM_CHARTS_BAR_CHART_ID + '-windowed-mean-value-lines',
    windowedMinMax: STREAM_CHARTS_BAR_CHART_ID + '-windowed-mean-bars'
}

const classIdFor = (id: string) => '.' + id

// constants identifying the bar-chart elements for which mouse-over/mouse-leave events are defined
const TOOLTIP_PROVIDER_ID = STREAM_CHARTS_BAR_CHART_ID + '-tooltip-provider'

export const BAR_CHART_TOOLTIP_PROVIDER_IDS: BarChartElementId = {
    currentValue: TOOLTIP_PROVIDER_ID + '-current-value',
    meanValue: TOOLTIP_PROVIDER_ID + '-mean-value',
    minMax: TOOLTIP_PROVIDER_ID + '-min-max',
    windowedMeanValue: TOOLTIP_PROVIDER_ID + '-windowed-min-max',
    windowedMinMax: TOOLTIP_PROVIDER_ID + '-windowed-mean'
}

interface Props {
    /**
     * Holds the mapping between a series and the axis it uses (is assigned). The
     * map's key holds the series name, and the value is an {@link AxesAssignment}
     * object holding the ID of the assigned x-axis and y-axis.
     */
    axisAssignments?: Map<string, AxesAssignment>
    showMinMaxBars?: boolean
    showWindowedMinMaxBars?: boolean
    showValueLines?: boolean
    showMeanValueLines?: boolean
    showWindowedMeanValueLines?: boolean
    /**
     * The number of milliseconds worth of data to hold in memory before dropping it. Defaults to
     * infinity (i.e. no data is dropped)
     */
    dropDataAfter?: number
<<<<<<< HEAD
    // /**
    //  * Enables panning (default is false)
    //  */
    // panEnabled?: boolean
=======
    /**
     * Enables panning (default is false)
     */
    panEnabled?: boolean
>>>>>>> a229f932
    /**
     * Enables zooming (default is false)
     */
    zoomEnabled?: boolean
    /**
     * When true, requires that the shift or control key be pressed while scrolling
     * in order to activate the zoom
     */
    zoomKeyModifiersRequired?: boolean
    /**
     * The (optional, default = 2 pixels) top and bottom margin (in pixels) for the spike lines in the plot.
     * Margins on individual series can also be set through the {@link Chart.seriesStyles} property.
     */
    barMargin?: number
    /**
     * The (optional) default style for the bar series that are used if no other styles are specified
     */
    barSeriesStyle?: BarSeriesStyle
}

/**
 * Renders a streaming bar plot for the series in the initial data and those sourced by the
 * observable specified as a property in the {@link Chart}. This component uses the {@link useChart}
 * hook, and therefore must be a child of the {@link Chart} to be plugged in to the
 * chart ecosystem (axes, tracker, tooltip).
 *
 * For a relatively complete example of how to use this plot component, see the
 * <a href="https://github.com/robphilipp/stream-charts-examples">`StreamingBarChart` example</a>
 *
 * @param props The properties associated with the bar plot
 * @constructor
 * @example
 * ```typescript
 * <BarPlot
 *     barMargin={1}
 *     dropDataAfter={5000}
 *     // panEnabled={true}
 *     // zoomEnabled={true}
 *     // zoomKeyModifiersRequired={true}
 *     // withCadenceOf={50}
 *
 *     showMinMaxBars={showMinMax}
 *     showValueLines={showValue}
 *     showMeanValueLines={showMean}
 *     showWindowedMinMaxBars={showWinMinMax}
 *     showWindowedMeanValueLines={showWinMean}
 * />
 * ```
 */
export function BarPlot(props: Props): null {
    const {
        chartId,
        container,
        mainG,
        axes,
        color,
        seriesStyles,
        seriesFilter,
        mouse
    } = useChart<OrdinalDatum, BarSeriesStyle, WindowedOrdinalStats, OrdinalAxisRange, OrdinalStringAxis>()

    const {
        xAxesState,
        yAxesState,
        setAxisAssignments,
        setAxisBoundsFor,
<<<<<<< HEAD
        // updateAxesBounds = noop,
        // onUpdateAxesBounds,
=======
        setOriginalAxisBoundsFor,
        axesBounds
>>>>>>> a229f932
    } = axes

    const {mouseOverHandlerFor, mouseLeaveHandlerFor} = mouse

    const {plotDimensions, margin} = usePlotDimensions()

    const {
        seriesObservable,
        windowingTime = 100,
        shouldSubscribe,

        onSubscribe = noop,
        onUpdateData,
        onUpdateChartTime = noop
    } = useDataObservable<OrdinalChartData, OrdinalDatum>()

    const {initialData} = useInitialData<OrdinalChartData, OrdinalDatum>()

    const {
        axisAssignments = new Map<string, AxesAssignment>(),
        dropDataAfter = Infinity,
<<<<<<< HEAD
        // panEnabled = false,
=======
        panEnabled = false,
>>>>>>> a229f932
        zoomEnabled = false,
        zoomKeyModifiersRequired = true,
        showMinMaxBars = true,
        showWindowedMinMaxBars = true,
        showValueLines = true,
        showMeanValueLines = true,
        showWindowedMeanValueLines = true,
        barMargin = 2,
        barSeriesStyle = defaultBarSeriesStyle()
    } = props

    // why do "dataRef" and "seriesRef" both hold on to the same underlying data? for performance.
    //
    // the "dataRef" and "seriesRef" both point to the same underlying data, a collection
    // of series. The series in "dataRef" are bound to the DOM elements through d3. The "seriesRef" series
    // are the ones that are updated as new data is streamed in.
    //
    // the "dataRef" object holds on to a copy of the initial data (which is an array of
    // time-series, e.i. an array of BaseSeries<OrdinalDatum> objects). The slice just creates a copy of
    // the array, but the references to the BaseSeries objects are the same and still point to the same
    // data as the "initialData" array.
    //
    // the "seriesRef" object is a reference to a map (series_name -> BaseSeries<OrdinalDatum>) which is
    // used to update the data in the series. When new data enters, it is appended to one or more series.
    //
    // the series in the "dataRef" object are the ones bound to the DOM elements in d3, and so as these
    // are updated, d3 will update the DOM elements (the elements in this plot).
    const dataRef = useRef<Array<BaseSeries<OrdinalDatum>>>(initialData.slice())
    const seriesRef = useRef<Map<string, BaseSeries<OrdinalDatum>>>(
        new Map(initialData.map(series => [series.name, series]))
    )
    const statsRef = useRef<WindowedOrdinalStats>(initialOrdinalStats(dataRef.current))

    // map(axis_id -> current_time) -- maps the axis ID to the current time for that axis
    const currentTimeRef = useRef<number>(0)
    const subscriptionRef = useRef<Subscription>(undefined)

    const isSubscriptionClosed = () => subscriptionRef.current === undefined || subscriptionRef.current.closed

    const allowTooltipRef = useRef<boolean>(isSubscriptionClosed())

    const axisRangesRef = useRef<Map<string, OrdinalAxisRange>>(new Map());

    // calculates the distinct axis IDs that cover all the series in the plot
    const axesForSeries = useMemo(
        (): Array<string> => xAxesState.axisIds(),
        [xAxesState]
    )
    // const yAxesForSeries = useMemo(
    //     (): Array<string> => yAxesState.axisIds(),
    //     [yAxesState]
    // )

    useEffect(
        () => {
            currentTimeRef.current = 0
        },
        [xAxesState]
    )

    useEffect(() => {
        if (xAxesState.axes.size > 0 && axisRangesRef.current.size === 0) {
            axisRangesRef.current = generateAxisRangeMap(xAxesState.axes)
        }
    }, [xAxesState]);

    // set the axis assignments needed if a tooltip is being used
    useEffect(
        () => {
            setAxisAssignments(axisAssignments)
        },
        [axisAssignments, setAxisAssignments]
    )

    // calculates the distinct series IDs that cover all the series in the plot
    const axesForSeries = useMemo(
        () => axesForSeriesGen<OrdinalDatum, OrdinalStringAxis>(initialData, axisAssignments, xAxesState),
        [initialData, axisAssignments, xAxesState]
    )

    // updates the timing using the onUpdateTime and updatePlot references. This and the references
    // defined above allow the axes' times to be updated properly by avoid stale reference to these
    // functions.
    const updateTimingAndPlot = useCallback(
        (ranges: Map<string, OrdinalAxisRange>): void => {
            if (mainG !== null) {
                updatePlotRef.current(ranges, mainG)
                onUpdateChartTime(currentTimeRef.current)
                updatePlotRef.current(ranges, mainG)
            }
        },
        [mainG, onUpdateChartTime]
    )

    // todo find better way
    // when the initial data changes, then reset the plot. note that the initial data doesn't change
    // during the normal course of updates from the observable, only when the plot is restarted.
    useEffect(
        () => {
            dataRef.current = initialData.slice()
            seriesRef.current = new Map(initialData.map(series => [series.name, series]))
            currentTimeRef.current = 0
            statsRef.current = initialOrdinalStats(dataRef.current)
        },
        // ** not happy about this **
        // only want this effect to run when the initial data is changed, which mean all the
        // other dependencies are recalculated anyway.
        // eslint-disable-next-line react-hooks/exhaustive-deps
        [initialData]
    )

<<<<<<< HEAD
    // /**
    //  * Adjusts the time-range and updates the plot when the plot is dragged to the left or right
    //  * @param deltaX The amount that the plot is dragged
    //  * @param plotDimensions The dimensions of the plot
    //  * @param series An array of series names
    //  * @param ranges A map holding the axis ID and its associated time range
    //  */
    // const onPan = useCallback(
    //     (x: number,
    //      plotDimensions: Dimensions,
    //      series: Array<string>,
    //      ranges: Map<string, ContinuousAxisRange>
    //     ) => panHandler(axesForSeries, margin, setAxisBoundsFor, xAxesState)(x, plotDimensions, series, ranges),
    //     [axesForSeries, margin, setAxisBoundsFor, xAxesState]
    // )
    //
    /**
     * Called when the user uses the scroll wheel (or scroll gesture) to zoom in or out. Zooms in/out
     * at the location of the mouse when the scroll wheel or gesture was applied.
     * @param transform The d3 zoom transformation information
     * @param x The x-position of the mouse when the scroll wheel or gesture is used
     * @param plotDimensions The dimensions of the plot
     * @param series An array of series names
     * @param ranges A map holding the axis ID and its associated time-range
     */
    const onZoom = useCallback(
        (
            transform: ZoomTransform,
            x: number,
            plotDimensions: Dimensions,
            ranges: Map<string, OrdinalAxisRange>,
        ) => ordinalAxisZoomHandler(axesForSeries, margin, setAxisBoundsFor, xAxesState)(transform, x, plotDimensions, ranges),
=======
    /**
     * Adjusts the time-range and updates the plot when the plot is dragged to the left or right
     * @param deltaX The amount that the plot is dragged
     * @param plotDimensions The dimensions of the plot
     * @param series An array of series names
     * @param ranges A map holding the axis ID and its associated time range
     */
    const onPan = useCallback(
        (x: number,
         plotDimensions: Dimensions,
         series: Array<string>,
         ranges: Map<string, OrdinalAxisRange>
        ) => ordinalPanHandler(axesForSeries, margin, setAxisBoundsFor, xAxesState)(x, plotDimensions, series, ranges),
>>>>>>> a229f932
        [axesForSeries, margin, setAxisBoundsFor, xAxesState]
    )

    /**
     * Called when the user uses the scroll wheel (or scroll gesture) to zoom in or out. Zooms in/out
     * at the location of the mouse when the scroll wheel or gesture was applied.
     * @param transform The d3 zoom transformation information
     * @param x The x-position of the mouse when the scroll wheel or gesture is used
     * @param plotDimensions The dimensions of the plot
     * @param series An array of series names
     * @param ranges A map holding the axis ID and its associated time-range
     */
    const onZoom = useCallback(
        (
            transform: ZoomTransform,
            x: number,
            plotDimensions: Dimensions,
            ranges: Map<string, OrdinalAxisRange>,
        ) => ordinalAxisZoomHandler(axesForSeries, margin, setAxisBoundsFor, setOriginalAxisBoundsFor, xAxesState)(transform, x, plotDimensions, ranges),
        [axesForSeries, margin, setAxisBoundsFor, setOriginalAxisBoundsFor, xAxesState]
    )

    /**
     * @param ordinalRanges
     * @param mainGElem
     */
    const updatePlot = useCallback(
        (ordinalRanges: Map<string, OrdinalAxisRange>, mainGElem: GSelection) => {
            if (container) {
                // select the svg element bind the data to them
                const svg: SvgSelection = d3.select<SVGSVGElement, any>(container)

<<<<<<< HEAD
                // // set up panning
                // if (panEnabled) {
                //     const drag = d3.drag<SVGSVGElement, Datum>()
                //         .on("start", () => {
                //             d3.select(container).style("cursor", "move")
                //             allowTooltipRef.current = false
                //         })
                //         .on("drag", (event: any) => {
                //             const names = dataRef.current.map(series => series.name)
                //             onPan(event.dx, plotDimensions, names, timeRanges)
                //             // need to update the plot with the new time-ranges
                //             updatePlotRef.current(timeRanges, mainGElem)
                //         })
                //         .on("end", () => {
                //             d3.select(container).style("cursor", "auto")
                //             allowTooltipRef.current = isSubscriptionClosed()
                //         })
                //
                //     svg.call(drag)
                // }
                //
=======
                // set up panning
                if (panEnabled) {
                    const drag = d3.drag<SVGSVGElement, Datum>()
                        .on("start", () => {
                            d3.select(container).style("cursor", "move")
                            allowTooltipRef.current = false
                        })
                        .on("drag", (event: any) => {
                            const names = dataRef.current.map(series => series.name)
                            onPan(event.dx, plotDimensions, names, ordinalRanges)
                            // need to update the plot with the new time-ranges
                            updatePlotRef.current(ordinalRanges, mainGElem)
                        })
                        .on("end", () => {
                            d3.select(container).style("cursor", "auto")
                            allowTooltipRef.current = isSubscriptionClosed()
                        })

                    svg.call(drag)
                }

>>>>>>> a229f932
                // set up for zooming
                if (zoomEnabled) {
                    const zoom = d3.zoom<SVGSVGElement, Datum>()
                        .filter((event: any) => !zoomKeyModifiersRequired || event.shiftKey || event.ctrlKey)
<<<<<<< HEAD
                        .scaleExtent([0, 10])
=======
                        .scaleExtent([1, 10])
>>>>>>> a229f932
                        .translateExtent([[margin.left, margin.top], [plotDimensions.width, plotDimensions.height]])
                        .on("zoom", (event: any) => {
                                onZoom(
                                    event.transform,
                                    event.sourceEvent.offsetX - margin.left,
                                    plotDimensions,
<<<<<<< HEAD
                                    axisRangesRef.current,
                                )
                                updatePlotRef.current(mainGElem)
                            }
                        )

=======
                                    ordinalRanges,
                                )
                                updatePlotRef.current(ordinalRanges, mainGElem)
                            }
                        )
>>>>>>> a229f932
                    svg.call(zoom)
                }

                // enter, update, delete the bar data
                dataRef.current.forEach(series => {
                    const [xAxis, yAxis] = axesFor(series.name, axisAssignments, xAxesState.axisFor, yAxesState.axisFor)

                    // grab the series styles, or the defaults if none exist
                    const {
                        margin: categoryMargin = barMargin,
                        valueLine: valueLineStyle,
                        meanValueLine: meanValueLineStyle,
                        windowedMeanValueLine: windowedMeanLineStyle,
                        minMaxBar: minMaxBarStyle,
                        windowedMinMaxBar: windowedBarStyle
                    } = seriesStyles.get(series.name) || {
                        ...barSeriesStyle,
                        highlightColor: barSeriesStyle.color
                    }

                    // only show the data for which the regex filter matches
                    const plotData = series.name.match(seriesFilter) ? [series.data[series.data.length - 1]] : []

                    // grab the functions for determining the lower and upper bounds of the category
                    const {
                        lower,
                        upper
                    } = xAxisCategoryBoundsFn(xAxis.scale.bandwidth(), valueLineStyle.regular.width, categoryMargin)

                    // grab the value (index) associated with the series name (this is a category axis)
                    const x = xAxis.scale(series.name) || 0

                    //
                    // min/max bar rectangle
                    const totalBar = barDimensions(
                        minMaxBarStyle.widthFraction,
                        lower(x), upper(x),
                        statsRef.current.valueStatsForSeries.get(series.name)?.min.value || 0,
                        statsRef.current.valueStatsForSeries.get(series.name)?.max.value || 0,
                        yAxis
                    )

                    svg
                        .select<SVGGElement>(`#${series.name}-${chartId}-bar`)
                        .selectAll<SVGRectElement, PlotData>(classIdFor(BAR_CHART_CLASS_IDS.minMax))
                        .data(plotData)
                        .join(
                            enter => barFor(
                                enter.append<SVGRectElement>('rect').attr('class', BAR_CHART_CLASS_IDS.minMax),
                                totalBar,
                                barStyleFor(showMinMaxBars, minMaxBarStyle)
                            ),
                            update => barFor(
                                update,
                                totalBar,
                                barStyleFor(showMinMaxBars, minMaxBarStyle)
                            ),
                            exit => exit.remove()
                        )
                        .on(
                            "mouseover",
                            (event,) =>
                                handleMouseOverBar(
                                    container,
                                    yAxis,
                                    series,
                                    statsRef.current,
                                    event,
                                    margin,
                                    seriesStyles,
                                    barSeriesStyle,
                                    allowTooltipRef.current,
                                    mouseOverHandlerFor(`tooltip-${chartId}`, BAR_CHART_TOOLTIP_PROVIDER_IDS.minMax),
                                    BAR_CHART_TOOLTIP_PROVIDER_IDS.minMax
                                )
                        )
                        .on(
                            "mouseleave",
                            event => handleMouseLeaveSeries(
                                series.name,
                                event.currentTarget,
                                seriesStyles,
                                barSeriesStyle,
                                mouseLeaveHandlerFor(`tooltip-${chartId}`, BAR_CHART_TOOLTIP_PROVIDER_IDS.minMax),
                                BAR_CHART_TOOLTIP_PROVIDER_IDS.minMax
                            )
                        )

                    //
                    // windowed-mean line when the windowed stats are defined for the series
                    const seriesWindowedStats = statsRef.current.windowedValueStatsForSeries.get(series.name)
                    if (seriesWindowedStats !== undefined) {
                        const windowedBar = barDimensions(
                            windowedBarStyle.widthFraction,
                            lower(x), upper(x),
                            seriesWindowedStats.min.value, seriesWindowedStats.max.value,
                            yAxis
                        )

                        svg
                            .select<SVGGElement>(`#${series.name}-${chartId}-bar`)
                            .selectAll<SVGRectElement, PlotData>(classIdFor(BAR_CHART_CLASS_IDS.windowedMinMax))
                            .data(plotData)
                            .join(
                                enter => barFor(
                                    enter.append<SVGRectElement>('rect').attr('class', BAR_CHART_CLASS_IDS.windowedMinMax),
                                    windowedBar,
                                    barStyleFor(showWindowedMinMaxBars, windowedBarStyle)
                                ),
                                update => barFor(
                                    update,
                                    windowedBar,
                                    barStyleFor(showWindowedMinMaxBars, windowedBarStyle)),
                                exit => exit.remove()
                            )
                            .on(
                                "mouseover",
                                (event,) =>
                                    handleMouseOverBar(
                                        container,
                                        yAxis,
                                        series,
                                        statsRef.current,
                                        event,
                                        margin,
                                        seriesStyles,
                                        barSeriesStyle,
                                        allowTooltipRef.current,
                                        mouseOverHandlerFor(`tooltip-${chartId}`, BAR_CHART_TOOLTIP_PROVIDER_IDS.windowedMinMax),
                                        BAR_CHART_TOOLTIP_PROVIDER_IDS.windowedMinMax
                                    )
                            )
                            .on(
                                "mouseleave",
                                event => handleMouseLeaveSeries(
                                    series.name,
                                    event.currentTarget,
                                    seriesStyles,
                                    barSeriesStyle,
                                    mouseLeaveHandlerFor(`tooltip-${chartId}`, BAR_CHART_TOOLTIP_PROVIDER_IDS.windowedMinMax),
                                    BAR_CHART_TOOLTIP_PROVIDER_IDS.windowedMinMax
                                )
                            )

                        //
                        // mean line
                        const meanLineY = yAxis.scale(statsRef.current.valueStatsForSeries.get(series.name)?.mean || 0)
                        svg
                            .select<SVGGElement>(`#${series.name}-${chartId}-bar`)
                            .selectAll<SVGLineElement, PlotData>(classIdFor(BAR_CHART_CLASS_IDS.meanValue))
                            .data(showMeanValueLines ? plotData : [])
                            .join(
                                enter => lineFor(
                                    enter.append<SVGLineElement>('line').attr('class', BAR_CHART_CLASS_IDS.meanValue),
                                    {
                                        x1: () => lower(x), y1: () => meanLineY,
                                        x2: () => upper(x), y2: () => meanLineY
                                    },
                                    meanValueLineStyle.regular
                                ),
                                update => lineFor(
                                    update,
                                    {
                                        x1: () => lower(x), y1: () => meanLineY,
                                        x2: () => upper(x), y2: () => meanLineY
                                    },
                                    meanValueLineStyle.regular
                                ),
                                exit => exit.remove()
                            )
                            .on(
                                "mouseover",
                                (event,) =>
                                    handleMouseOverBar(
                                        container,
                                        yAxis,
                                        series,
                                        statsRef.current,
                                        event,
                                        margin,
                                        seriesStyles,
                                        barSeriesStyle,
                                        allowTooltipRef.current,
                                        mouseOverHandlerFor(`tooltip-${chartId}`, BAR_CHART_TOOLTIP_PROVIDER_IDS.meanValue),
                                        BAR_CHART_TOOLTIP_PROVIDER_IDS.meanValue
                                    )
                            )
                            .on(
                                "mouseleave",
                                event => handleMouseLeaveSeries(
                                    series.name,
                                    event.currentTarget,
                                    seriesStyles,
                                    barSeriesStyle,
                                    mouseLeaveHandlerFor(`tooltip-${chartId}`, BAR_CHART_TOOLTIP_PROVIDER_IDS.meanValue),
                                    BAR_CHART_TOOLTIP_PROVIDER_IDS.meanValue
                                )
                            )

                        const windowedMeanLineY = yAxis.scale(isNaN(seriesWindowedStats.mean) ? 0 : seriesWindowedStats.mean)
                        svg
                            .select<SVGGElement>(`#${series.name}-${chartId}-bar`)
                            .selectAll<SVGLineElement, PlotData>(classIdFor(BAR_CHART_CLASS_IDS.windowedMeanValue))
                            .data(showWindowedMeanValueLines ? plotData : [])
                            .join(
                                enter => lineFor(
                                    enter.append<SVGLineElement>('line').attr('class', BAR_CHART_CLASS_IDS.windowedMeanValue),
                                    {
                                        x1: () => lower(x), y1: () => windowedMeanLineY,
                                        x2: () => upper(x), y2: () => windowedMeanLineY
                                    },
                                    windowedMeanLineStyle.regular
                                ),
                                update => lineFor(
                                    update,
                                    {
                                        x1: () => lower(x), y1: () => windowedMeanLineY,
                                        x2: () => upper(x), y2: () => windowedMeanLineY
                                    },
                                    windowedMeanLineStyle.regular
                                ),
                                exit => exit.remove()
                            )
                            .on(
                                "mouseover",
                                (event,) =>
                                    handleMouseOverBar(
                                        container,
                                        yAxis,
                                        series,
                                        statsRef.current,
                                        event,
                                        margin,
                                        seriesStyles,
                                        barSeriesStyle,
                                        allowTooltipRef.current,
                                        mouseOverHandlerFor(`tooltip-${chartId}`, BAR_CHART_TOOLTIP_PROVIDER_IDS.windowedMeanValue),
                                        BAR_CHART_TOOLTIP_PROVIDER_IDS.windowedMeanValue
                                    )
                            )
                            .on(
                                "mouseleave",
                                event => handleMouseLeaveSeries(
                                    series.name,
                                    event.currentTarget,
                                    seriesStyles,
                                    barSeriesStyle,
                                    mouseLeaveHandlerFor(`tooltip-${chartId}`, BAR_CHART_TOOLTIP_PROVIDER_IDS.windowedMeanValue),
                                    BAR_CHART_TOOLTIP_PROVIDER_IDS.windowedMeanValue
                                )
                            )
                    }

                    //
                    // value lines
                    svg
                        .select<SVGGElement>(`#${series.name}-${chartId}-bar`)
                        .selectAll<SVGLineElement, PlotData>(classIdFor(BAR_CHART_CLASS_IDS.currentValue))
                        .data(showValueLines ? plotData : [])
                        .join(
                            enter => lineFor(
                                enter.append<SVGLineElement>('line').attr('class', BAR_CHART_CLASS_IDS.currentValue),
                                {
                                    x1: () => lower(x), y1: datum => yAxis.scale(datum.value),
                                    x2: () => upper(x), y2: datum => yAxis.scale(datum.value)
                                },
                                valueLineStyle.regular
                            ),
                            update => lineFor(
                                update,
                                {
                                    x1: () => lower(x), y1: datum => yAxis.scale(datum.value),
                                    x2: () => upper(x), y2: datum => yAxis.scale(datum.value)
                                },
                                valueLineStyle.regular
                            ),
                            exit => exit.remove()
                        )
                        .on(
                            "mouseover",
                            (event,) =>
                                handleMouseOverBar(
                                    container,
                                    yAxis,
                                    series,
                                    statsRef.current,
                                    event,
                                    margin,
                                    seriesStyles,
                                    barSeriesStyle,
                                    allowTooltipRef.current,
                                    mouseOverHandlerFor(`tooltip-${chartId}`, BAR_CHART_TOOLTIP_PROVIDER_IDS.currentValue),
                                    BAR_CHART_TOOLTIP_PROVIDER_IDS.currentValue
                                )
                        )
                        .on(
                            "mouseleave",
                            event => handleMouseLeaveSeries(
                                series.name,
                                event.currentTarget,
                                seriesStyles,
                                barSeriesStyle,
                                mouseLeaveHandlerFor(`tooltip-${chartId}`, BAR_CHART_TOOLTIP_PROVIDER_IDS.currentValue),
                                BAR_CHART_TOOLTIP_PROVIDER_IDS.currentValue
                            )
                        )
                })
            }
        },
        [container, panEnabled, zoomEnabled, onPan, plotDimensions, margin, zoomKeyModifiersRequired, onZoom, axisAssignments, xAxesState.axisFor, yAxesState.axisFor, barMargin, seriesStyles, barSeriesStyle, seriesFilter, chartId, showValueLines, showMinMaxBars, mouseOverHandlerFor, mouseLeaveHandlerFor, showMeanValueLines, showWindowedMeanValueLines, showWindowedMinMaxBars]
    )

    // need to keep the function references for use by the subscription, which forms a closure
    // on them. without the references, the closures become stale, and resizing during streaming
    // doesn't work properly
    const updatePlotRef = useRef<(ordinalRange: Map<string, OrdinalAxisRange>, g: GSelection) => void>(noop)
    useEffect(
        () => {
            if (mainG != null && container != null) {
                // when the update plot function doesn't yet exist, then create the container holding the plot
                const svg = d3.select<SVGSVGElement, any>(container)
                const clipPathId = setClipPath(chartId, svg, plotDimensions, margin)
                if (updatePlotRef.current === noop) {
                    mainG
                        .selectAll<SVGGElement, TimeSeries>('g')
                        .attr("clip-path", `url(#${clipPathId})`)
                        .data<BaseSeries<OrdinalDatum>>(dataRef.current)
                        .enter()
                        .append('g')
                        .attr('class', 'spikes-series')
                        .attr('id', series => `${series.name}-${chartId}-bar`)
                        .attr('transform', `translate(${margin.left}, ${margin.top})`)

                } else {
                    mainG
                        .selectAll<SVGGElement, TimeSeries>('g')
                        .attr("clip-path", `url(#${clipPathId})`)
                }
                updatePlotRef.current = updatePlot
            }
        },
        [chartId, container, mainG, margin, plotDimensions, updatePlot]
    )

    // memoized function for subscribing to the chart-data observable
    const subscribe = useCallback(
        () => {
            if (seriesObservable === undefined || mainG === null) return undefined
            return subscriptionOrdinalXFor(
                seriesObservable,
                onSubscribe,
                windowingTime,
                axisAssignments,
                yAxesState,
                onUpdateData,
                dropDataAfter,
                updateTimingAndPlot,
                // as new data flows into the subscription, the subscription
                // updates this map directly (for performance)
                seriesRef.current,
                statsRef,
                (currentTime: number) => currentTimeRef.current = currentTime,
                [0, plotDimensions.width] as AxisRangeTuple
            )
        },
        [
            axisAssignments, dropDataAfter, mainG,
            onSubscribe, onUpdateData,
            seriesObservable, updateTimingAndPlot, windowingTime, yAxesState,
        ]
    )

    useEffect(
        () => {
            if (container && mainG) {
                const ordinalAxesRanges = axesBounds()
                // so this gets a bit complicated. the time-ranges need to be updated whenever the time-ranges
                // change. for example, as data is streamed in, the times change, and then we need to update the
                // time-range. however, we want to keep the time-ranges to reflect their original scale so that
                // we can zoom properly (so the updates can't fuck with the scale). At the same time, when the
                // interpolation changes, then the update plot changes, and the time-ranges must maintain their
                // original scale as well.
                if (ordinalAxesRanges.size === 0) {
                    // when no time-ranges have yet been created, then create them and hold on to a mutable
                    // reference to them
                    updatePlot(ordinalAxisRanges(xAxesState.axes as Map<string, OrdinalStringAxis>, [0, plotDimensions.width] as AxisRangeTuple), mainG)
                } else {
                    // when the ordinal-ranges already exist, then we want to update the ordinal-ranges for each
                    // existing ordinal-range in a way that maintains the original scale.
                    const intervals = ordinalAxisIntervals(xAxesState.axes as Map<string, OrdinalStringAxis>)
                    // todo instead of updating the underlying map, this should use setter methods to make the updates
                    ordinalAxesRanges
                        .forEach((range: OrdinalAxisRange, id: string, rangesMap: Map<string, OrdinalAxisRange>) => {
                            const [[start, end]] = intervals.get(id) || [[NaN, NaN], []]
                            if (!isNaN(start) && !isNaN(end)) {
                                // update the reference map with the new (start, end) portion of the range,
                                // while keeping the original scale intact
                                rangesMap.set(id, range.update(start, end) as OrdinalAxisRange)
                            }
                        })
                    updatePlot(ordinalAxesRanges, mainG)
                }

            }
        },
        [axesBounds, container, mainG, updatePlot, xAxesState.axes]
    )

    // subscribe/unsubscribe to the observable chart data. when the `shouldSubscribe`
    // is changed to `true` and we haven't subscribed yet, then subscribe. when the
    // `shouldSubscribe` is `false` and we had subscribed, then unsubscribe. otherwise,
    // do nothing.
    useEffect(
        () => {
            if (shouldSubscribe && subscriptionRef.current === undefined) {
                subscriptionRef.current = subscribe()
                allowTooltipRef.current = false
            } else if (!shouldSubscribe && subscriptionRef.current !== undefined) {
                subscriptionRef.current?.unsubscribe()
                subscriptionRef.current = undefined
                allowTooltipRef.current = true
            }
        },
        [shouldSubscribe, subscribe]
    )

    return null
}

/*
    Helper functions and types
 */

type PlotData = {
    data: OrdinalDatum,
    stats: OrdinalStats,
}

type BarDimensions = {
    upperX: number
    upperY: number
    width: number
    height: number
}

function barStyleFor(isVisible: boolean, style: BarStyle): BarStyle {
    return {
        ...style,
        fill: updateOpacityFor<SvgFillStyle>(isVisible, style.fill),
        stroke: updateOpacityFor<SvgStrokeStyle>(isVisible, style.stroke)
    }
}

function updateOpacityFor<S extends SvgFillStyle | SvgStrokeStyle>(isVisible: boolean, style: S): S {
    return {
        ...style,
        opacity: isVisible ? style.opacity : 0
    }
}

/**
 * Sets the attributes for the bar based on the d3 selection
 * @param selection The d3 selection (rect SVG element)
 * @param dimensions The bar dimensions
 * @param style The bar style holding the fill and stroke styles
 * @return The updated SVG selection (rect SVG element)
 */
function barFor(
    selection: d3.Selection<SVGRectElement, OrdinalDatum, SVGGElement, any>,
    dimensions: BarDimensions,
    style: BarStyle
): d3.Selection<SVGRectElement, OrdinalDatum, SVGGElement, any> {
    selection
        .attr('x', () => dimensions.upperX)
        .attr('y', () => dimensions.upperY)
        .attr('width', () => dimensions.width)
        .attr('height', () => dimensions.height)

    return applyStrokeStylesTo(applyFillStylesTo(selection, style.fill), style.stroke)
}

type PathSegment = {
    x1: (datum: OrdinalDatum) => number,
    y1: (datum: OrdinalDatum) => number,
    x2: (datum: OrdinalDatum) => number,
    y2: (datum: OrdinalDatum) => number,
}

/**
 * Creates the line segment for values and means
 * @param selection The d3 selection (rect SVG element)
 * @param pathSegment The object containing functions for extracting the (x1, y1) and (x2, y2)
 * points for the path segment
 * @param strokeStyle The stroke style
 * @return The updated SVG selection (rect SVG element)
 */
function lineFor(
    selection: d3.Selection<SVGLineElement, OrdinalDatum, SVGGElement, any>,
    pathSegment: PathSegment,
    strokeStyle: Partial<SvgStrokeStyle>
) {
    selection
        .attr('x1', datum => pathSegment.x1(datum))
        .attr('y1', datum => pathSegment.y1(datum))
        .attr('x2', datum => pathSegment.x2(datum))
        .attr('y2', datum => pathSegment.y2(datum))

    return applyStrokeStylesTo(selection, strokeStyle)
}

/**
 * Calculates the upper (x, y) coordinates of the bar, and the width and height of the bar
 * @param widthFraction The fraction of the category width that the bar should take
 * @param lowerX (Scaled to the axis) The lower bounds of the bar on the x-axis
 * @param upperX (Scaled to the axis) The upper bounds of the bar on the x-axis
 * @param min The minimum value for the category (NOT scaled to the axis)
 * @param max The maximum value for the category (NOT scaled to the axis)
 * @param axis The axis (needed for scaling)
 * @return The bar's upper (x, y) coordinates, the width, and height
 */
function barDimensions(widthFraction: number, lowerX: number, upperX: number, min: number, max: number, axis: ContinuousNumericAxis): BarDimensions {
    const x = lowerX + Math.max(0, 0.5 - widthFraction / 2) * (upperX - lowerX)

    const maxValue = (isNaN(max) || max === -Infinity) ? 0 : max
    const y = axis.scale(maxValue)

    const width = Math.max(0, widthFraction * (upperX - lowerX))

    const minValue = (isNaN(min) || min === -Infinity) ? 0 : min
    const height = Math.max(0, axis.scale(minValue) - axis.scale(maxValue))
    return {
        upperX: x,
        upperY: y,
        width,
        height,
    }
}

/**
 * Calculates the ordinal stats for each of the ordinal series (generally, initial data) and
 * returns a {@link WindowedOrdinalStats} object
 * @param series The array of ordinal series
 * @return A {@link WindowedOrdinalStats} object with the stats for each of the series
 */
function initialOrdinalStats(series: Array<OrdinalSeries>): WindowedOrdinalStats {
    const ordinalStats = calculateOrdinalStats(series)
    return {
        ...ordinalStats,
        windowedValueStatsForSeries: copyValueStatsForSeries(ordinalStats.valueStatsForSeries)
    }
}

/**
 * Functions that return the bounds of the category. The {@link lower} function
 * returns the lower bound of the category within which the value falls. The
 * {@link upper} function returns the upper bound of the category within which the
 * value falls
 */
type CategoryBounds = {
    lower: (value: number) => number
    upper: (value: number) => number,
}

/**
 * Attempts to locate the x- and y-axes for the specified series. If no axis is found for the
 * series name, then uses the default returned by the useChart() hook.
 * @param seriesName Name of the series for which to retrieve the axis
 * @param axisAssignments A map holding the series name and the associated x- and y-axes assigned
 * to that series. Note that the series in the axis-assignment map is merely a subset of the set
 * of series names.
 * @param xAxisFor The function that accepts an axis ID and returns the corresponding x-axis
 * @param yAxisFor The function that accepts an axis ID and returns the corresponding y-axis
 * @return A 2d tuple holding the linear x-axis as its first element and the category y-axis as
 * the second element.
 */
function axesFor(
    seriesName: string,
    axisAssignments: Map<string, AxesAssignment>,
    xAxisFor: (id: string) => BaseAxis | undefined,
    yAxisFor: (id: string) => BaseAxis | undefined,
): [xAxis: OrdinalStringAxis, yAxis: ContinuousNumericAxis] {
    const axes = axisAssignments.get(seriesName)
    const xAxis = xAxisFor(axes?.xAxis || "")
    const xAxisCategory = xAxis as OrdinalStringAxis
    if (xAxis && !xAxisCategory) {
        throw Error("Bar plot requires that x-axis be of type CategoryAxis")
    }
    const yAxis = yAxisFor(axes?.yAxis || "")
    const yAxisContinuous = yAxis as ContinuousNumericAxis
    if (yAxis && !yAxisContinuous) {
        throw Error("Bar plot requires that y-axis be of type ContinuousNumericAxis")
    }
    return [xAxisCategory, yAxisContinuous]
}

// /**
//  * Calculates the upper and lower coordinate for the category
//  * @param categorySize The size of the category (i.e. plot_height / num_series)
//  * @param lineWidth The width of the series line
//  * @param margin The margin applied to the top and bottom of the spike line (vertical spacing)
//  * @return An object with two functions, that when handed a y-coordinate, return the location
//  * for the start (yUpper) or end (yLower) of the spikes line.
//  */
// function yAxisCategoryBoundsFn(categorySize: number, lineWidth: number, margin: number): CategoryBounds {
//     if (categorySize <= margin) return {
//         upper: value => value,
//         lower: value => value + lineWidth
//     }
//     return {
//         upper: value => value + margin,
//         lower: value => value + categorySize - margin
//     }
// }

/**
 * Calculates the upper and lower coordinate for the category
 * @param categorySize The size of the category (i.e. plot_height / num_series)
 * @param lineWidth The width of the series line
 * @param margin The margin applied to the top and bottom of the spike line (vertical spacing)
 * @return An object with two functions, that when handed a y-coordinate, return the location
 * for the start (yUpper) or end (yLower) of the spikes line.
 */
function xAxisCategoryBoundsFn(categorySize: number, lineWidth: number, margin: number): CategoryBounds {
    if (categorySize <= margin) return {
        upper: value => value + lineWidth,
        lower: value => value
    }
    return {
        upper: value => value + categorySize - margin,
        lower: value => value + margin
    }
}

/**
 * Renders a tooltip showing for the bar in the bar chart (see {@link BarPlotTooltipContent})
 * @param container The chart container
 * @param yAxis The y-axis
 * @param selectedSeries The selected series
 * @param seriesStats The statistics about the current series
 * @param event The mouse-over series event holding the line element
 * @param margin The plot margin
 * @param barStyles The series style information (needed for (un)highlighting)
 * @param defaultBarSeriesStyle The default bar series style that is used if no style is found for the series
 * @param allowTooltip When set to `false` won't show tooltip, even if it is visible (used by pan)
 * @param mouseOverHandlerFor The handler for the mouse over (registered by the <Tooltip/>)
 */
function handleMouseOverBar(
    container: SVGSVGElement,
    yAxis: ContinuousNumericAxis,
    selectedSeries: BaseSeries<OrdinalDatum>,
    seriesStats: WindowedOrdinalStats,
    event: React.MouseEvent<SVGLineElement>,
    margin: Margin,
    barStyles: Map<string, BarSeriesStyle>,
    defaultBarSeriesStyle: BarSeriesStyle,
    allowTooltip: boolean,
    mouseOverHandlerFor: ((
        seriesName: string,
        value: number,
        tooltipData: TooltipData<OrdinalDatum, WindowedOrdinalStats>,
        mouseCoords: [x: number, y: number]
    ) => void) | undefined,
    tooltipProvider?: string
): void {
    // grab the time needed for the tooltip ID
    const [x, y] = d3.pointer(event, container)
    const value = yAxis.scale.invert(y - margin.top)

    const {name: categoryName, data: selectedData} = selectedSeries
    // const {valueLine, windowedMeanValueLine} = barStyles.get(categoryName) || defaultBarSeriesStyle
    //
    // // // Use d3 to select element, change color and size
    // // d3.select<SVGPathElement, Datum>(event.currentTarget)
    // //     .style(STROKE_COLOR, valueLine.highlight.color)
    // //     .style(STROKE_WIDTH, valueLine.highlight.width)
    // //     .style(STROKE_OPACITY, valueLine.highlight.opacity)
    // if (tooltipProvider === CURRENT_VALUE_TOOLTIP_PROVIDER) {
    //     // Use d3 to select element, change color and size
    //     d3.select<SVGPathElement, Datum>(event.currentTarget)
    //         .style(STROKE_COLOR, valueLine.highlight.color)
    //         .style(STROKE_WIDTH, valueLine.highlight.width)
    //         .style(STROKE_OPACITY, valueLine.highlight.opacity)
    // } else if (tooltipProvider === WINDOWED_MEAN_VALUE_TOOLTIP_PROVIDER) {
    //     // Use d3 to select element, change color and size
    //     d3.select<SVGPathElement, Datum>(event.currentTarget)
    //         .style(STROKE_COLOR, windowedMeanValueLine.highlight.color)
    //         .style(STROKE_WIDTH, windowedMeanValueLine.highlight.width)
    //         .style(STROKE_OPACITY, windowedMeanValueLine.highlight.opacity)
    // }

    const barSeriesStyle = barStyles.get(categoryName) || defaultBarSeriesStyle
    const lineStyle = lineStyleFor(tooltipProvider, barSeriesStyle)
    if (lineStyle !== undefined) {
        d3.select<SVGPathElement, Datum>(event.currentTarget)
            .style(STROKE_COLOR, lineStyle.highlight.color)
            .style(STROKE_WIDTH, lineStyle.highlight.width)
            .style(STROKE_OPACITY, lineStyle.highlight.opacity)
    }

    if (mouseOverHandlerFor && allowTooltip) {
        // the contract for the mouse over handler is for a series
        mouseOverHandlerFor(categoryName, value, {series: selectedData, metadata: seriesStats}, [x, y])
    }
}

/**
 * Unselects the time series and calls the mouse-leave-series handler registered for this series.
 * @param seriesName The name of the series (i.e. the neuron ID)
 * @param segment The SVG line element representing the spike, over which the mouse is hovering.
 * @param seriesStyles The styles for the series (for (un)highlighting)
 * @param defaultBarSeriesStyle The default bar series style that is used if no style is found for the series
 * @param mouseLeaverHandlerFor Registered handler for the series when the mouse leaves
 * @param tooltipProvider The tooltip provider ID for the mouse-over event
 */
function handleMouseLeaveSeries(
    seriesName: string,
    segment: SVGLineElement,
    seriesStyles: Map<string, BarSeriesStyle>,
    defaultBarSeriesStyle: BarSeriesStyle,
    mouseLeaverHandlerFor: ((seriesName: string) => void) | undefined,
    tooltipProvider?: string
): void {
    const barSeriesStyle = seriesStyles.get(seriesName) || defaultBarSeriesStyle
    const lineStyle = lineStyleFor(tooltipProvider, barSeriesStyle)
    if (lineStyle !== undefined) {
        d3.select<SVGPathElement, Datum>(segment)
            .style(STROKE_COLOR, lineStyle.regular.color)
            .style(STROKE_WIDTH, lineStyle.regular.width)
            .style(STROKE_OPACITY, lineStyle.regular.opacity)
    }

    if (mouseLeaverHandlerFor) {
        mouseLeaverHandlerFor(seriesName)
    }
}

function lineStyleFor(tooltipProvider: string | undefined, barSeriesStyle: BarSeriesStyle): LineStyle | undefined {
    const {valueLine, windowedMeanValueLine} = barSeriesStyle
    switch (tooltipProvider) {
        case BAR_CHART_TOOLTIP_PROVIDER_IDS.currentValue:
            return valueLine
        case BAR_CHART_TOOLTIP_PROVIDER_IDS.windowedMeanValue:
            return windowedMeanValueLine
        default:
            return undefined
    }
}

/**
 * For zooming
 * @param axes
 */
function generateAxisRangeMap(axes: Map<string, BaseAxis>): Map<string, OrdinalAxisRange> {
    return new Map(
        Array.from(axes.entries()).map(([id, axis]) => {
            const categories = (axis as CategoryAxis).scale.domain()
            return [id, ordinalAxisRangeFor(categories)]
        })
    )
}<|MERGE_RESOLUTION|>--- conflicted
+++ resolved
@@ -7,13 +7,6 @@
 import {Datum, TimeSeries} from "../series/timeSeries";
 import {GSelection, SvgSelection} from "../d3types";
 import {
-<<<<<<< HEAD
-    continuousAxisZoomHandler,
-    BaseAxis,
-    CategoryAxis,
-    ContinuousNumericAxis,
-    ordinalAxisZoomHandler, axesForSeriesGen
-=======
     axesForSeriesGen,
     BaseAxis,
     ContinuousNumericAxis,
@@ -22,7 +15,6 @@
     ordinalAxisZoomHandler,
     ordinalPanHandler,
     OrdinalStringAxis
->>>>>>> a229f932
 } from "../axes/axes";
 import {Subscription} from "rxjs";
 import {Dimensions, Margin} from "../styling/margins";
@@ -44,14 +36,8 @@
 } from "../styling/svgStyle";
 import {BarSeriesStyle, BarStyle, defaultBarSeriesStyle, LineStyle} from "../styling/barPlotStyle";
 import {TooltipData} from "../hooks/useTooltip";
-<<<<<<< HEAD
-import {ZoomTransform} from "d3";
-import {OrdinalAxisRange, ordinalAxisRangeFor} from "../axes/ordinalAxisRangeFor";
-import {ContinuousAxisRange} from "../axes/continuousAxisRangeFor";
-=======
 import {OrdinalAxisRange} from "../axes/ordinalAxisRangeFor";
 import {AxisRangeTuple} from "../hooks/useAxes";
->>>>>>> a229f932
 
 // typescript doesn't support enums with computed string values, even though they are all constants...
 export type BarChartElementId = {
@@ -103,17 +89,10 @@
      * infinity (i.e. no data is dropped)
      */
     dropDataAfter?: number
-<<<<<<< HEAD
-    // /**
-    //  * Enables panning (default is false)
-    //  */
-    // panEnabled?: boolean
-=======
     /**
      * Enables panning (default is false)
      */
     panEnabled?: boolean
->>>>>>> a229f932
     /**
      * Enables zooming (default is false)
      */
@@ -180,13 +159,8 @@
         yAxesState,
         setAxisAssignments,
         setAxisBoundsFor,
-<<<<<<< HEAD
-        // updateAxesBounds = noop,
-        // onUpdateAxesBounds,
-=======
         setOriginalAxisBoundsFor,
         axesBounds
->>>>>>> a229f932
     } = axes
 
     const {mouseOverHandlerFor, mouseLeaveHandlerFor} = mouse
@@ -208,11 +182,7 @@
     const {
         axisAssignments = new Map<string, AxesAssignment>(),
         dropDataAfter = Infinity,
-<<<<<<< HEAD
-        // panEnabled = false,
-=======
         panEnabled = false,
->>>>>>> a229f932
         zoomEnabled = false,
         zoomKeyModifiersRequired = true,
         showMinMaxBars = true,
@@ -254,30 +224,12 @@
 
     const allowTooltipRef = useRef<boolean>(isSubscriptionClosed())
 
-    const axisRangesRef = useRef<Map<string, OrdinalAxisRange>>(new Map());
-
-    // calculates the distinct axis IDs that cover all the series in the plot
-    const axesForSeries = useMemo(
-        (): Array<string> => xAxesState.axisIds(),
-        [xAxesState]
-    )
-    // const yAxesForSeries = useMemo(
-    //     (): Array<string> => yAxesState.axisIds(),
-    //     [yAxesState]
-    // )
-
     useEffect(
         () => {
             currentTimeRef.current = 0
         },
         [xAxesState]
     )
-
-    useEffect(() => {
-        if (xAxesState.axes.size > 0 && axisRangesRef.current.size === 0) {
-            axisRangesRef.current = generateAxisRangeMap(xAxesState.axes)
-        }
-    }, [xAxesState]);
 
     // set the axis assignments needed if a tooltip is being used
     useEffect(
@@ -324,40 +276,6 @@
         [initialData]
     )
 
-<<<<<<< HEAD
-    // /**
-    //  * Adjusts the time-range and updates the plot when the plot is dragged to the left or right
-    //  * @param deltaX The amount that the plot is dragged
-    //  * @param plotDimensions The dimensions of the plot
-    //  * @param series An array of series names
-    //  * @param ranges A map holding the axis ID and its associated time range
-    //  */
-    // const onPan = useCallback(
-    //     (x: number,
-    //      plotDimensions: Dimensions,
-    //      series: Array<string>,
-    //      ranges: Map<string, ContinuousAxisRange>
-    //     ) => panHandler(axesForSeries, margin, setAxisBoundsFor, xAxesState)(x, plotDimensions, series, ranges),
-    //     [axesForSeries, margin, setAxisBoundsFor, xAxesState]
-    // )
-    //
-    /**
-     * Called when the user uses the scroll wheel (or scroll gesture) to zoom in or out. Zooms in/out
-     * at the location of the mouse when the scroll wheel or gesture was applied.
-     * @param transform The d3 zoom transformation information
-     * @param x The x-position of the mouse when the scroll wheel or gesture is used
-     * @param plotDimensions The dimensions of the plot
-     * @param series An array of series names
-     * @param ranges A map holding the axis ID and its associated time-range
-     */
-    const onZoom = useCallback(
-        (
-            transform: ZoomTransform,
-            x: number,
-            plotDimensions: Dimensions,
-            ranges: Map<string, OrdinalAxisRange>,
-        ) => ordinalAxisZoomHandler(axesForSeries, margin, setAxisBoundsFor, xAxesState)(transform, x, plotDimensions, ranges),
-=======
     /**
      * Adjusts the time-range and updates the plot when the plot is dragged to the left or right
      * @param deltaX The amount that the plot is dragged
@@ -371,7 +289,6 @@
          series: Array<string>,
          ranges: Map<string, OrdinalAxisRange>
         ) => ordinalPanHandler(axesForSeries, margin, setAxisBoundsFor, xAxesState)(x, plotDimensions, series, ranges),
->>>>>>> a229f932
         [axesForSeries, margin, setAxisBoundsFor, xAxesState]
     )
 
@@ -404,29 +321,6 @@
                 // select the svg element bind the data to them
                 const svg: SvgSelection = d3.select<SVGSVGElement, any>(container)
 
-<<<<<<< HEAD
-                // // set up panning
-                // if (panEnabled) {
-                //     const drag = d3.drag<SVGSVGElement, Datum>()
-                //         .on("start", () => {
-                //             d3.select(container).style("cursor", "move")
-                //             allowTooltipRef.current = false
-                //         })
-                //         .on("drag", (event: any) => {
-                //             const names = dataRef.current.map(series => series.name)
-                //             onPan(event.dx, plotDimensions, names, timeRanges)
-                //             // need to update the plot with the new time-ranges
-                //             updatePlotRef.current(timeRanges, mainGElem)
-                //         })
-                //         .on("end", () => {
-                //             d3.select(container).style("cursor", "auto")
-                //             allowTooltipRef.current = isSubscriptionClosed()
-                //         })
-                //
-                //     svg.call(drag)
-                // }
-                //
-=======
                 // set up panning
                 if (panEnabled) {
                     const drag = d3.drag<SVGSVGElement, Datum>()
@@ -448,36 +342,22 @@
                     svg.call(drag)
                 }
 
->>>>>>> a229f932
                 // set up for zooming
                 if (zoomEnabled) {
                     const zoom = d3.zoom<SVGSVGElement, Datum>()
                         .filter((event: any) => !zoomKeyModifiersRequired || event.shiftKey || event.ctrlKey)
-<<<<<<< HEAD
-                        .scaleExtent([0, 10])
-=======
                         .scaleExtent([1, 10])
->>>>>>> a229f932
                         .translateExtent([[margin.left, margin.top], [plotDimensions.width, plotDimensions.height]])
                         .on("zoom", (event: any) => {
                                 onZoom(
                                     event.transform,
                                     event.sourceEvent.offsetX - margin.left,
                                     plotDimensions,
-<<<<<<< HEAD
-                                    axisRangesRef.current,
-                                )
-                                updatePlotRef.current(mainGElem)
-                            }
-                        )
-
-=======
                                     ordinalRanges,
                                 )
                                 updatePlotRef.current(ordinalRanges, mainGElem)
                             }
                         )
->>>>>>> a229f932
                     svg.call(zoom)
                 }
 
@@ -1224,17 +1104,4 @@
         default:
             return undefined
     }
-}
-
-/**
- * For zooming
- * @param axes
- */
-function generateAxisRangeMap(axes: Map<string, BaseAxis>): Map<string, OrdinalAxisRange> {
-    return new Map(
-        Array.from(axes.entries()).map(([id, axis]) => {
-            const categories = (axis as CategoryAxis).scale.domain()
-            return [id, ordinalAxisRangeFor(categories)]
-        })
-    )
 }